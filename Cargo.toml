[package]
name = "vst_window"
<<<<<<< HEAD
version = "0.2.0"
=======
version = "0.3.0"
>>>>>>> 63ea8dd2
authors = ["Anton Lazarev <https://antonok.com>"]
edition = "2018"
description = "Cross-platform windowing library for VST plugins"
repository = "https://github.com/antonok-edm/vst_window"
readme = "README.md"
license = "MIT OR Apache-2.0"
keywords = ["vst", "window", "plugin", "cross-platform", "audio"]
categories = ["external-ffi-bindings", "gui", "os"]

[lib]
crate-type = ["lib"]

[features]
default = ["windows-error"]

[dependencies]
<<<<<<< HEAD
raw-window-handle = "^ 0.3"
=======
raw-window-handle = "^ 0.4"
>>>>>>> 63ea8dd2
log = "0.4"

[target.'cfg(all(unix, not(target_os = "ios"), not(target_os = "macos")))'.dependencies]
x11rb = { version = "0.9", features = ["allow-unsafe-code"] }
<<<<<<< HEAD
# `vst_window` does not directly use `gfx-backend-vulkan`, but any rendering
# libraries accepting our RawWindowHandle must be able to accept an `xcb`
# window. So far, those all use `gfx-backend-vulkan`, which does not enable
# `xcb` support by default.
# `gfx-backend-vulkan` introduced the `xcb` optional dependency in 0.3.
gfx-backend-vulkan = { version = ">= 0.3", features = ["xcb"] }
=======
>>>>>>> 63ea8dd2

[target.'cfg(target_os = "macos")'.dependencies]
cocoa = "^ 0.22"
objc = { version = "^ 0.2", features = ["exception"] }
lazy_static = "1.4"

[target.'cfg(target_os = "windows")'.dependencies]
<<<<<<< HEAD
winapi = { version = "^ 0.3.9", features = ["windowsx"] }
=======
winapi = { version = "^ 0.3.9", features = ["errhandlingapi", "libloaderapi", "minwindef", "ntdef", "windef", "windowsx", "winerror", "winuser"] }
>>>>>>> 63ea8dd2
windows-error = { version = "1.1", optional = true }
wchar = "0.11"
lazy_static = "1.4"

[dev-dependencies]
vst = "^ 0.2.0"
anyhow = "1.0"

[[example]]
name = "basic"
crate-type = ["cdylib"]<|MERGE_RESOLUTION|>--- conflicted
+++ resolved
@@ -1,10 +1,6 @@
 [package]
 name = "vst_window"
-<<<<<<< HEAD
-version = "0.2.0"
-=======
 version = "0.3.0"
->>>>>>> 63ea8dd2
 authors = ["Anton Lazarev <https://antonok.com>"]
 edition = "2018"
 description = "Cross-platform windowing library for VST plugins"
@@ -21,24 +17,11 @@
 default = ["windows-error"]
 
 [dependencies]
-<<<<<<< HEAD
-raw-window-handle = "^ 0.3"
-=======
 raw-window-handle = "^ 0.4"
->>>>>>> 63ea8dd2
 log = "0.4"
 
 [target.'cfg(all(unix, not(target_os = "ios"), not(target_os = "macos")))'.dependencies]
 x11rb = { version = "0.9", features = ["allow-unsafe-code"] }
-<<<<<<< HEAD
-# `vst_window` does not directly use `gfx-backend-vulkan`, but any rendering
-# libraries accepting our RawWindowHandle must be able to accept an `xcb`
-# window. So far, those all use `gfx-backend-vulkan`, which does not enable
-# `xcb` support by default.
-# `gfx-backend-vulkan` introduced the `xcb` optional dependency in 0.3.
-gfx-backend-vulkan = { version = ">= 0.3", features = ["xcb"] }
-=======
->>>>>>> 63ea8dd2
 
 [target.'cfg(target_os = "macos")'.dependencies]
 cocoa = "^ 0.22"
@@ -46,11 +29,7 @@
 lazy_static = "1.4"
 
 [target.'cfg(target_os = "windows")'.dependencies]
-<<<<<<< HEAD
-winapi = { version = "^ 0.3.9", features = ["windowsx"] }
-=======
 winapi = { version = "^ 0.3.9", features = ["errhandlingapi", "libloaderapi", "minwindef", "ntdef", "windef", "windowsx", "winerror", "winuser"] }
->>>>>>> 63ea8dd2
 windows-error = { version = "1.1", optional = true }
 wchar = "0.11"
 lazy_static = "1.4"
