--- conflicted
+++ resolved
@@ -3,11 +3,7 @@
 use std::sync::mpsc::{channel, Receiver, Sender};
 
 use winapi::{
-<<<<<<< HEAD
-    shared::{minwindef, windef},
-=======
     shared::{minwindef, windef, windowsx},
->>>>>>> 63ea8dd2
     um::{errhandlingapi, winuser},
 };
 
@@ -123,13 +119,8 @@
         //winuser::WM_GETDLGCODE => return winuser::DLGC_WANTALLKEYS,
         // https://docs.microsoft.com/en-us/windows/win32/inputdev/wm-mousemove
         winuser::WM_MOUSEMOVE => {
-<<<<<<< HEAD
-            let x_pos = winapi::shared::windowsx::GET_X_LPARAM(lparam);
-            let y_pos = winapi::shared::windowsx::GET_Y_LPARAM(lparam);
-=======
             let x_pos = windowsx::GET_X_LPARAM(lparam);
             let y_pos = windowsx::GET_Y_LPARAM(lparam);
->>>>>>> 63ea8dd2
             let x = (x_pos as f32) / (size_xy.0 as f32);
             let y = (y_pos as f32) / (size_xy.1 as f32);
             event_sender
